--- conflicted
+++ resolved
@@ -1,12 +1,9 @@
 #pragma once
 #include <algorithm>
 #include <boost/endian.hpp>
-<<<<<<< HEAD
 #include <optional>
-=======
 #include <boost/json.hpp>
 #include <helpers/logger.hpp>
->>>>>>> 1beab406
 #include <range/v3/view.hpp>
 #include <sstream>
 #include <stdlib.h>
@@ -117,7 +114,6 @@
   return ss.str();
 }
 
-<<<<<<< HEAD
 /**
  * @brief: Since optional value_or is not lazy, this function allows to provide a lambda to calculate the value
  */
@@ -125,7 +121,8 @@
   if (opt)
     return opt.value();
   return fn();
-=======
+}
+
 namespace json = boost::json;
 inline json::value parse_json(std::string_view json) {
   json::error_code ec;
@@ -136,7 +133,6 @@
     logs::log(logs::error, "Error while parsing JSON: {} \n {}", ec.message(), json);
     return json::object(); // Returning an empty object should allow us to continue most of the times
   }
->>>>>>> 1beab406
 }
 
 } // namespace utils